--- conflicted
+++ resolved
@@ -1,9 +1,5 @@
 import { OriginState } from "./interfaces";
-<<<<<<< HEAD
-import { isExtensionRequest, isFQDNEnrolled, isHTTPS, isOnion, isRoot } from "./utils";
-=======
 import { isFQDNEnrolled } from "./utils";
->>>>>>> 09d39a18
 import { setIcon, setErrorIcon } from "./ui";
 
 export async function validateMainFrame(
