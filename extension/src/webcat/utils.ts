--- conflicted
+++ resolved
@@ -6,11 +6,7 @@
 export async function isFQDNEnrolled(fqdn: string): Promise<boolean> {
   const fqdn_hash = await SHA256(fqdn);
   //return fqdn_hash;
-<<<<<<< HEAD
   if (fqdn.endsWith("nym.re") || fqdn === "lsd.cat") {
-=======
-  if (fqdn === "nym.re" || fqdn === "lsd.cat" || fqdn === "globaleaks.nym.re") {
->>>>>>> 09d39a18
     return true;
   } else {
     return false;
